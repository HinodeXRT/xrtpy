--- conflicted
+++ resolved
@@ -6,20 +6,18 @@
 
 build-backend = 'setuptools.build_meta'
 
-<<<<<<< HEAD
 [tool.isort]
 line_length = 88
 wrap_length = 80
 sections = ["FUTURE", "STDLIB", "FIRSTPARTY", "LOCALFOLDER"]
-known_first_party = ["plasmapy", ]
+known_first_party = ["xrtpy"]
 default_section = "STDLIB"
 multi_line_output = 3
 use_parentheses = true
 include_trailing_comma = true
 force_alphabetical_sort_within_sections = true
 lines_between_types = 1
-=======
+
 [ tool.gilesbot ]
   [ tool.gilesbot.pull_requests ]
-    enabled = true
->>>>>>> a645c048
+    enabled = true