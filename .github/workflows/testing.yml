name: CI

on:
  push:
    branches:
    - main
    - v0.*.x
    tags:
    - v*
  pull_request:
  workflow_dispatch:

jobs:
  initial-tests:
    name: ${{ matrix.name }}
    runs-on: ${{ matrix.os }}
    strategy:
      fail-fast: false
      matrix:
        include:

        - name: Python 3.10
          os: ubuntu-latest
          python: '3.10'
<<<<<<< HEAD
          toxenv: py310-all
=======
          toxenv: py310
>>>>>>> 675e869a

        - name: Linters
          os: ubuntu-latest
          python: 3.8
          toxenv: linters

    steps:
    - name: Checkout code
      uses: actions/checkout@v3
      with:
        fetch-depth: 0
    - name: Set up Python
      uses: actions/setup-python@v3
      with:
        python-version: ${{ matrix.python }}
    - name: Install Python dependencies
      run: python -m pip install --progress-bar off --upgrade tox codecov
    - name: Run tests
      run: tox ${{ matrix.toxargs }} -e ${{ matrix.toxenv }} -- ${{ matrix.toxposargs }}
  comprehensive-tests:
    name: ${{ matrix.name }}
    runs-on: ${{ matrix.os }}
    needs: initial-tests
    strategy:
      fail-fast: false
      matrix:
        include:

        - name: Python 3.8 with minimal dependencies
          os: ubuntu-latest
          python: 3.8
          toxenv: py38-all-minimal
<<<<<<< HEAD

        - name: Python 3.8, all tests, code coverage
          os: ubuntu-latest
          python: 3.8
          toxenv: py38-all-cov

        - name: Python 3.8 (Windows)
          os: windows-latest
          python: 3.8
          toxenv: py38-all
          toxposargs: --durations=50

        - name: Python 3.8 (MacOS X)
          os: macos-latest
          python: 3.8
          toxenv: py38-all

        - name: Python 3.9
          os: ubuntu-latest
          python: 3.9
          toxenv: py39-all
=======

        - name: Python 3.8, all tests, code coverage
          os: ubuntu-latest
          python: 3.8
          toxenv: py38-all-cov

        - name: Python 3.8 (Windows)
          os: windows-latest
          python: 3.8
          toxenv: py38-all
          toxposargs: --durations=50

        - name: Python 3.8 (MacOS X)
          os: macos-latest
          python: 3.8
          toxenv: py38-all

        - name: Python 3.9
          os: ubuntu-latest
          python: 3.9
          toxenv: py39

>>>>>>> 675e869a

    steps:
    - name: Checkout code
      uses: actions/checkout@v3
      with:
        fetch-depth: 0
    - name: Set up Python
      uses: actions/setup-python@v3
      with:
        python-version: ${{ matrix.python }}
    - name: Install Python dependencies
      run: python -m pip install --progress-bar off --upgrade tox codecov
    - name: Install language-pack-fr and tzdata
      if: startsWith(matrix.name, 'Documentation')
      run: sudo apt-get install graphviz pandoc
    - name: Run tests
      run: tox ${{ matrix.toxargs }} -e ${{ matrix.toxenv }} -- ${{ matrix.toxposargs }}
    - name: Upload coverage to codecov
      if: ${{ contains(matrix.toxenv,'-cov') }}
      uses: codecov/codecov-action@v3
      with:
        file: ./coverage.xml
  documentation:
    name: Documentation
    runs-on: ubuntu-latest
    strategy:
      fail-fast: false
    steps:
    - name: Checkout code
      uses: actions/checkout@v3
      with:
        fetch-depth: 0
    - name: Set up Python
      uses: actions/setup-python@v3
      with:
        python-version: 3.8
    - name: Install Python dependencies
      run: python -m pip install --progress-bar off --upgrade tox
    - name: Install language-pack-fr and tzdata
      run: sudo apt-get install graphviz pandoc
    - name: Run tests
<<<<<<< HEAD
      run: tox -e build_docs_nitpicky -- -q
  codespell:
    name: codespell
    runs-on: ubuntu-latest
    strategy:
      fail-fast: false
    steps:
    - name: Checkout code
      uses: actions/checkout@v3
      with:
        fetch-depth: 0
    - name: Set up Python
      uses: actions/setup-python@v3
      with:
        python-version: 3.10
    - name: Install Python dependencies
      run: python -m pip install --progress-bar off --upgrade codespell
    - name: Run tests
      run: codespell
=======
      run: tox  -e build_docs -- -q
>>>>>>> 675e869a
  build-n-publish:
    name: Packaging
    runs-on: ubuntu-18.04
    needs:
    - comprehensive-tests
    - documentation
    steps:
    - uses: actions/checkout@v3
    - name: Get history and tags for SCM versioning to work
      run: |
        git fetch --prune --unshallow
        git fetch --depth=1 origin +refs/tags/*:refs/tags/*
    - name: Set up Python 3.8
      uses: actions/setup-python@v3
      with:
        python-version: 3.8
    - name: Install requirements
      run: |
        pip install --progress-bar off --upgrade pip
        pip install --progress-bar off setuptools numpy wheel setuptools_scm twine
    - name: Build a binary wheel
      run: python setup.py bdist_wheel
    - name: Build a source tarball
      run: python setup.py sdist
    - name: Twine check
      run: twine check dist/*
    - name: Install xrtpy in all variants
      run: |
        pip install --progress-bar off .[all,dev]
        pip install --progress-bar off -e .[all,dev]
        python setup.py develop
    - name: Publish distribution, if tagged, 📦 to PyPI
      if: ${{ startsWith(github.ref, 'refs/tags') && !endsWith(github.ref, 'dev') }}
      uses: pypa/gh-action-pypi-publish@master
      with:
        password: ${{ secrets.pypi_access_token }}<|MERGE_RESOLUTION|>--- conflicted
+++ resolved
@@ -22,11 +22,7 @@
         - name: Python 3.10
           os: ubuntu-latest
           python: '3.10'
-<<<<<<< HEAD
           toxenv: py310-all
-=======
-          toxenv: py310
->>>>>>> 675e869a
 
         - name: Linters
           os: ubuntu-latest
@@ -59,7 +55,6 @@
           os: ubuntu-latest
           python: 3.8
           toxenv: py38-all-minimal
-<<<<<<< HEAD
 
         - name: Python 3.8, all tests, code coverage
           os: ubuntu-latest
@@ -81,30 +76,6 @@
           os: ubuntu-latest
           python: 3.9
           toxenv: py39-all
-=======
-
-        - name: Python 3.8, all tests, code coverage
-          os: ubuntu-latest
-          python: 3.8
-          toxenv: py38-all-cov
-
-        - name: Python 3.8 (Windows)
-          os: windows-latest
-          python: 3.8
-          toxenv: py38-all
-          toxposargs: --durations=50
-
-        - name: Python 3.8 (MacOS X)
-          os: macos-latest
-          python: 3.8
-          toxenv: py38-all
-
-        - name: Python 3.9
-          os: ubuntu-latest
-          python: 3.9
-          toxenv: py39
-
->>>>>>> 675e869a
 
     steps:
     - name: Checkout code
@@ -145,8 +116,7 @@
       run: python -m pip install --progress-bar off --upgrade tox
     - name: Install language-pack-fr and tzdata
       run: sudo apt-get install graphviz pandoc
-    - name: Run tests
-<<<<<<< HEAD
+    - name: Build documentation
       run: tox -e build_docs_nitpicky -- -q
   codespell:
     name: codespell
@@ -166,12 +136,9 @@
       run: python -m pip install --progress-bar off --upgrade codespell
     - name: Run tests
       run: codespell
-=======
-      run: tox  -e build_docs -- -q
->>>>>>> 675e869a
   build-n-publish:
     name: Packaging
-    runs-on: ubuntu-18.04
+    runs-on: ubuntu-latest
     needs:
     - comprehensive-tests
     - documentation
