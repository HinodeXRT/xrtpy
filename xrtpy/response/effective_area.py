--- conflicted
+++ resolved
@@ -6,11 +6,8 @@
 import datetime
 import math
 import numpy as np
-<<<<<<< HEAD
 import os
 import pkg_resources
-=======
->>>>>>> 8edd4660
 import scipy.io
 import sunpy.io.special
 import sunpy.time
@@ -103,23 +100,10 @@
         self._observation_date = observation_date
 
     @property
-<<<<<<< HEAD
     def xrt_contam_on_ccd_geny_update(self):
         """Return a string of the last time the file was modified."""
         modified_time = os.path.getmtime(_ccd_contam_filename)
         modified_time_dt = datetime.datetime.fromtimestamp(modified_time)
-=======
-    def ccd_observation_date_to_seconds(self):
-        """Converting users observation date into seconds with respect to CCD contamination data. Used for interpolation."""
-
-        ccd_observation_date_to_seconds = []
-        for time in _ccd_contamination_file_time:
-            t0 = _ccd_contamination_file_time[0]
-            dt = time - t0
-            ccd_observation_date_to_seconds.append(
-                (self.observation_date + timedelta(0, dt)).strftime("%S")
-            )
->>>>>>> 8edd4660
 
         return modified_time_dt.strftime("%Y/%m/%d")
 
