"""Classes for describing channels on Hinode/XRT."""

__all__ = [
    "Geometry",
    "EntranceFilter",
    "Mirror",
    "Filter",
    "CCD",
    "Channel",
    "resolve_filter_name",
]

import pkg_resources
import sunpy.io.special
import numpy as np
import sunpy.time

import scipy.io
import sunpy.io.special

from astropy import units as u

filename = pkg_resources.resource_filename(
    "xrtpy", "data/channels/xrt_channels_v0016.genx"
)

_channel_name_to_index_mapping = {
    "Al-mesh": 0,
    "Al-poly": 1,
    "C-poly": 2,
    "Ti-poly": 3,
    "Be-thin": 4,
    "Be-med": 5,
    "Al-med": 6,
    "Al-thick": 7,
    "Be-thick": 8,
    "Al-poly/Al-mesh": 9,
    "Al-poly/Ti-poly": 10,
    "Al-poly/Al-thick": 11,
    "Al-poly/Be-thick": 12,
    "C-poly/Ti-poly": 13,
}


_genx_file = sunpy.io.special.genx.read_genx(filename)["SAVEGEN0"]


def resolve_filter_name(name):
<<<<<<< HEAD
    """Formats users filter name."""
=======
    """Resolve the filter name."""
>>>>>>> c2fd14b4
    name = name.replace("_", "-")
    parts: list = name.split("/")
    new_parts: list = [part.capitalize() for part in name.split("/")]
    name: str = "/".join(new_parts)
    return name


class Geometry:
    """The physical geometric parameters of the X-Ray Telescope (XRT) on board the Hinode spacecraft."""

    _genx_file = _genx_file

    def __init__(self, index):
        self._channel_index = index
        self._geom_data = self._genx_file[self._channel_index]["GEOM"]

    @property
    def geometry_name( self,) -> str:
        """Hinode/XRT flight model geometry."""
        return self._geom_data["LONG_NAME"]

    @property
    @u.quantity_input
    def geometry_focal_len( self) -> u.cm:
        """XRT flight model geometry focal length."""
        return u.Quantity(self._geom_data["FOC_LEN"], u.cm)

    @property
    @u.quantity_input
    def geometry_aperture_area(self) -> u.cm ** 2:
        """XRT flight model geometry aperture area."""
        return u.Quantity(self._geom_data["APERTURE_AREA"], u.cm ** 2)


class EntranceFilter:
    """
    Entrance filter properties.

    Thin prefilters cover the narrow annular entrance aperture of the XRT serving two main purposes:

    1. Reduce the visible light entering the instrument.
    2. Reduce the heat load in the instrument.
    """

    _genx_file = _genx_file

    def __init__(self, index):
        self._channel_index = index
        self._en_filter_data = self._genx_file[self._channel_index]["EN_FILTER"]

    @property
    def entrancefilter_density(self) -> u.g * u.cm ** -3:
        """XRT entrance filter material density in g/cm\ :sup:`3`\ ."""  
        return u.Quantity(self._en_filter_data["DENS"], u.g * u.cm ** -3)

    @property
    def entrancefilter_material(self) -> str:
        """XRT entrance filter material."""
        return self._en_filter_data["MATERIAL"]

    @property
    def entrancefilter_mesh_transmission(self):
        """Transmission of mesh filter substrate."""
        return self._en_filter_data["MESH_TRANS"]

    @property
    def entrancefilter_name( self) -> str:
        """Entrance filter name."""
        return self._en_filter_data["LONG_NAME"] 

    @property
    def number_of_wavelengths(self):
        """Data number length."""
        return self._en_filter_data["LENGTH"]
    
    @property
    def entrancefilter_substrate(self) -> str:
        """XRT entrance filter substrate."""
        return self._en_filter_data["SUBSTRATE"]

    @property
    @u.quantity_input
    def entrancefilter_wavelength(self) -> u.angstrom:
        """Array of wavelengths for entrance filter transmission in angstroms."""
        return u.Quantity(self._en_filter_data["WAVE"], u.angstrom)[ : self.number_of_wavelengths]

    @property
    @u.quantity_input
    def entrancefilter_thickness(self) -> u.angstrom:
        """XRT entrance filter material thickness in angstrom."""
        return u.Quantity(self._en_filter_data["THICK"], u.angstrom)

    @property
    def entrancefilter_transmission(self):
        """Entrance filter transmission."""
        return self._en_filter_data["TRANS"][: self.number_of_wavelengths]


class Mirror:
    """
    Grazing incidence mirror properties.

    Grazing-incidence optics used for soft X-ray imaging generally require a minimum of two surfaces.
    Since XRT is a two-bounce telescope, there are two mirror reflectivities.
    """

    _genx_file = _genx_file

    def __init__(self, index, mirror_number):
        self._channel_index = index
        self._mirror_data = self._genx_file[self._channel_index][f"MIRROR{mirror_number}"]

    @property
    @u.quantity_input
    def mirror_density(self) -> u.g * u.cm ** -3:
        """Mirror mass density."""
        return u.Quantity(self._mirror_data["DENS"], u.g * u.cm ** -3)

    @property
    @u.quantity_input
    def mirror_graze_angle( self) -> u.deg:
        """Mirror graze angle in units of degrees."""
        return u.Quantity(self._mirror_data["GRAZE_ANGLE"], u.deg)

    @property
    def mirror_name( self) -> str:
        """Hinode/XRT flight model mirror."""
        return self._mirror_data["LONG_NAME"]

    @property
    def mirror_material(self) -> str:
        """XRT flight model mirror material."""
        return self._mirror_data["MATERIAL"]

    @property
    @u.quantity_input
    def mirror_reflection(self) -> u.angstrom:
        """Reflection of a mirror."""
        return u.Quantity(self._mirror_data["REFL"], u.angstrom)[ : self.number_of_wavelengths]
        
    @property
    @u.quantity_input
    def mirror_wavelength(self) -> u.angstrom:
        """Array of wavelengths for mirror reflectance."""
        return u.Quantity(self._mirror_data["WAVE"], u.angstrom)[ : self.number_of_wavelengths]
   
    @property
    def number_of_wavelengths(self):
        """Data number length."""
        return self._mirror_data["LENGTH"]


class Filter:
    """
    X-ray filters using two filter wheels.

    The corresponding categories are used for both filter 1 and filter 2.
    """

    _genx_file = _genx_file

    def __init__(self, index, filter_number):
        self._channel_index = index
        self._fp_filter_data = self._genx_file[self._channel_index][
            f"FP_FILTER{filter_number}"
        ]

    @property
    @u.quantity_input
    def filter_density(self) -> (u.g * u.cm ** -3):
        """XRT filter density."""
        return u.Quantity(self._fp_filter_data["DENS"], ( u.g * u.cm ** -3))

    @property
    def filter_material(self) -> str:
        """XRT filter material."""
        return self._fp_filter_data["MATERIAL"]

    @property
    def filter_mesh_transmission(self):
        """Mesh transmission for the focal plane filter."""
        return self._fp_filter_data["MESH_TRANS"]

    @property
    def filter_name( self) -> str:
        """XRT filter name."""
        return self._fp_filter_data["LONG_NAME"]

    @property
    def number_of_wavelengths(self):
        """Data number length."""
        return self._fp_filter_data["LENGTH"]

    @property
    def filter_substrate(self) -> str:
        """XRT filter substrate."""
        return self._fp_filter_data["SUBSTRATE"]

    @property
    @u.quantity_input
    def filter_thickness(self) -> u.angstrom:
        """Filter thickness."""
        return u.Quantity(self._fp_filter_data["THICK"], u.angstrom)

    @property
    def filter_transmission(self):
        """Filter transmission."""
        return self._fp_filter_data["TRANS"][: self.number_of_wavelengths]
    
    @property
    @u.quantity_input
    def filter_wavelength(self) -> u.angstrom:
        """XRT filter wavelength in angstroms."""
        return u.Quantity(self._fp_filter_data["WAVE"], u.angstrom)[ : self.number_of_wavelengths]


class CCD:
    """Charge-coupled device (CCD) on board X-Ray Telescope (XRT) on the Hinode spacecraft."""

    _genx_file = _genx_file

    def __init__(self, index):
        self._channel_index = index
        self._ccd_data = self._genx_file[self._channel_index]["CCD"]

    @property
    @u.quantity_input
    def ccd_ev_pre_electron(self) -> u.eV / u.electron:
        """The energy necessary to dislodge one electron."""
        return u.Quantity(self._ccd_data["EV_PER_EL"], u.eV / u.electron)

    @property
    @u.quantity_input
    def ccd_full_well(self) -> u.electron:
        """Number of electrons for a CCD full well."""
        return u.Quantity(self._ccd_data["FULL_WELL"], u.electron)

    @property
    @u.quantity_input
    def ccd_gain_left(self) -> u.electron:
        """Gain when reading the left port of the CCD."""
        return u.Quantity(self._ccd_data["GAIN_L"], u.electron)

    @property
    @u.quantity_input
    def ccd_gain_right(self) -> u.electron:
        """Gain when reading the right port of the CCD."""
        return u.Quantity(self._ccd_data["GAIN_R"], u.electron)

    @property
    def ccd_name(self) -> str:
        """Hinode/XRT flight model CCD."""
        return self._ccd_data["LONG_NAME"]

    @property
    def number_of_wavelengths(self):
        """Data number length."""
        return self._ccd_data["LENGTH"]

    @property
    @u.quantity_input
    def ccd_pixel_size(self) -> u.micron:
        """CCD pixel size in micrometers."""
        return u.Quantity(self._ccd_data["PIXEL_SIZE"], u.micron)

    @property
    def ccd_quantum_efficiency(self):
        """Quantum efficiency of the CCD."""
        return self._ccd_data["QE"][: self.number_of_wavelengths]

    @property
    @u.quantity_input
    def ccd_wavelength(self) -> u.angstrom:
        """Array of wavelengths for the CCD quantum efficiency in angstroms."""
        return u.Quantity(self._ccd_data["WAVE"], u.angstrom)[ : self.number_of_wavelengths]


class Channel:
    """
    XRTpy

    Available channels: ``"Al-mesh"``, ``"Al-poly"``,  ``"C-poly"``, ``"Ti-poly"``, ``"Be-thin"``, ``"Be-med"``, ``"Al-med"``, ``"Al-thick"``,  ``"Be-thick"`` ,
    ``"Al-poly/Al-mesh"``, ``"Al-poly/Ti-poly"``, ``"Al-poly/Al-thick"``, ``"Al-poly/Be-thick"`` , ``"C-poly/Ti-poly"``
    """

    _genx_file = _genx_file

    def __init__(self, name):
        name = resolve_filter_name(name)
        if name in _channel_name_to_index_mapping:
            self._channel_index = _channel_name_to_index_mapping[name]
            self._channel_data = _genx_file[self._channel_index]
            self._geometry = Geometry(self._channel_index)
            self._entrancefilter = EntranceFilter(self._channel_index)
            self._mirror_1 = Mirror(self._channel_index, 1)
            self._mirror_2 = Mirror(self._channel_index, 2)
            self._filter_1 = Filter(self._channel_index, 1)
            self._filter_2 = Filter(self._channel_index, 2)
            self._ccd = CCD(self._channel_index)
        elif name.lower() == "open": #Complete by adding remaining indexs
            self._sample_channel_data = _genx_file[1]
            self._geometry = Geometry(1)
            self._channel_data = {
                "WAVE": self._sample_channel_data["WAVE"],
                "TRANS":np.ones_like(self._sample_channel_data["TRANS"]),
                "LENGTH": self._sample_channel_data["LENGTH"],
                }
        else:
            raise ValueError(
                f"{name} is not a valid channel. The available channels are: {list(_channel_name_to_index_mapping.keys())}"
            )

    @property
    def geometry(self) -> Geometry:
        return self._geometry

    @property
    def entrancefilter(self) -> EntranceFilter:
        return self._entrancefilter

    @property
    def mirror_1(self) -> Mirror:
        return self._mirror_1

    @property
    def mirror_2(self) -> Mirror:
        return self._mirror_2

    @property
    def filter_1(self) -> Filter:
        return self._filter_1

    @property
    def filter_2(self) -> Filter:
        return self._filter_2

    @property
    def ccd(self) -> CCD:
        return self._ccd

    def __str__(self):
        """Reable printout."""
        return f"XRT Channel for {self.name}"

    def __repr__(self):
        """Code representation."""
        return f"Channel({repr(self.name)})"

    @property
    def name(self) -> str:
        """Name of XRT X-Ray channel."""
        return self._channel_data["NAME"]

    @property
    @u.quantity_input
    def wavelength(self) -> u.angstrom:
        """Array of wavelengths for every X-ray channel in angstroms."""
        return u.Quantity(self._channel_data["WAVE"], u.angstrom)[ :self.number_of_wavelengths]

    @property
    def transmission(self):
        """Get channel transmission."""
        return self._channel_data["TRANS"][: self.number_of_wavelengths]

    @property
    def number_of_wavelengths(self):
        """Data number length."""
        return self._channel_data["LENGTH"]

    @property
    def observatory(self) -> str:
        """Spacecraft: Hinode satellite."""
        return self._channel_data["OBSERVATORY"]

    @property
    def instrument(self) -> str:
        """X-Ray Telescope -XRT."""
        return self._channel_data["INSTRUMENT"]<|MERGE_RESOLUTION|>--- conflicted
+++ resolved
@@ -46,11 +46,7 @@
 
 
 def resolve_filter_name(name):
-<<<<<<< HEAD
     """Formats users filter name."""
-=======
-    """Resolve the filter name."""
->>>>>>> c2fd14b4
     name = name.replace("_", "-")
     parts: list = name.split("/")
     new_parts: list = [part.capitalize() for part in name.split("/")]
