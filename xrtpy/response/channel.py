--- conflicted
+++ resolved
@@ -44,19 +44,11 @@
             raise ValueError(f"{name} is not a valid channel.")
 
     def __str__(self):
-<<<<<<< HEAD
-        """Human reable printout."""
-        return f"XRT Channel for {self.name}"
-    
-    def __repr__(self):
-        """Code represenation."""
-=======
-        """Human readable printout"""
+        """Reable printout."""
         return f"XRT Channel for {self.name}"
     
     def __repr__(self):
         """Code representation."""
->>>>>>> 29f506b5
         return f"Channel({repr(self.name)})"
 
     @property
@@ -491,25 +483,16 @@
         return self._ccd_data["LONG_NAME"]
 
     @property
-<<<<<<< HEAD
     @u.quantity_input
     def ev_ore_el(self,)->u.eV:
-=======
-    def ev_ore_el(self,):
->>>>>>> 29f506b5
         """
         XRT EV_PER_EL.
         """
         return u.Quantity(self._ccd_data['EV_PER_EL'],u.eV)
 
     @property
-<<<<<<< HEAD
     @u.quantity_input
     def full_well(self,)->u.electron: 
-=======
-    #@u.quantity_input
-    def full_well(self,):
->>>>>>> 29f506b5
         """
         Units electrons.
         """
