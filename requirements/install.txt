# these are dependencies required to use the package
# ought to mirror 'install_requires' under 'options' in setup.cfg
-r build.txt
astropy >= 5.0.1
cached-property >= 1.5.2
matplotlib >= 3.4.0
numpy >= 1.22
packaging
scikit-image >= 0.16.2
<<<<<<< HEAD
scipy >= 1.7.0
sunpy >= 3.0.0
=======
scipy >= 1.5.0
sunpy >= 2.0.0
>>>>>>> 438c6928
<|MERGE_RESOLUTION|>--- conflicted
+++ resolved
@@ -7,10 +7,5 @@
 numpy >= 1.22
 packaging
 scikit-image >= 0.16.2
-<<<<<<< HEAD
-scipy >= 1.7.0
-sunpy >= 3.0.0
-=======
 scipy >= 1.5.0
-sunpy >= 2.0.0
->>>>>>> 438c6928
+sunpy >= 2.0.0